#
# Copyright (C) 2023, Inria
# GRAPHDECO research group, https://team.inria.fr/graphdeco
# All rights reserved.
#
# This software is free for non-commercial, research and evaluation use 
# under the terms of the LICENSE.md file.
#
# For inquiries contact  george.drettakis@inria.fr
#

from dataclasses import dataclass
import torch
import math
import numpy as np
from typing import NamedTuple
from plyfile import PlyData, PlyElement


@dataclass
class BasicPointCloud:
    points: np.array
    colors: np.array
    normals: np.array


def check_property_exists(plydata, property_name, element_name="vertex"):
    for element in plydata.elements:
        if element.name == element_name:
            for prop in element.properties:
                if prop.name == property_name:
                    return True
    return False


def fetch_ply_without_rgb_normalization(path):
    plydata = PlyData.read(path)
    vertices = plydata['vertex']
    positions = np.vstack([vertices['x'], vertices['y'], vertices['z']]).T
    colors = np.vstack([vertices['red'], vertices['green'], vertices['blue']]).T
    if not check_property_exists(plydata, "nx"):
        normals = np.zeros_like(positions)
    else:
        normals = np.vstack([vertices['nx'], vertices['ny'], vertices['nz']]).T
    return BasicPointCloud(points=positions, colors=colors, normals=normals)


def fetch_ply(path):
    pcd = fetch_ply_without_rgb_normalization(path)
<<<<<<< HEAD
    pcd.colors = pcd.colors / 255.
=======
>>>>>>> 9c980379
    return pcd


def store_ply(path, xyz, rgb):
    # Define the dtype for the structured array
    dtype = [('x', 'f4'), ('y', 'f4'), ('z', 'f4'),
             ('nx', 'f4'), ('ny', 'f4'), ('nz', 'f4'),
             ('red', 'u1'), ('green', 'u1'), ('blue', 'u1')]

    normals = np.zeros_like(xyz)

    elements = np.empty(xyz.shape[0], dtype=dtype)
    attributes = np.concatenate((xyz, normals, rgb), axis=1)
    elements[:] = list(map(tuple, attributes))

    # Create the PlyData object and write to file
    vertex_element = PlyElement.describe(elements, 'vertex')
    ply_data = PlyData([vertex_element])
    ply_data.write(path)


def get_center_and_diag_from_hstacked_xyz(cam_centers: np.ndarray):
    avg_cam_center = np.mean(cam_centers, axis=1, keepdims=True)
    center = avg_cam_center
    dist = np.linalg.norm(cam_centers - center, axis=0, keepdims=True)
    diagonal = np.max(dist)
    return center.flatten(), diagonal


def get_center_and_diag(cam_centers):
    cam_centers = np.hstack(cam_centers)
    return get_center_and_diag_from_hstacked_xyz(cam_centers)


def getNerfppNorm(R_list, T_list):
    """
    world-to-camera = [R.transpose() T]
    :param R_list: transposed
    :param T_list:
    :return:
    """

    cam_centers = []

    for R, T in zip(R_list, T_list):
        W2C = getWorld2View2(R, T)
        C2W = np.linalg.inv(W2C)
        cam_centers.append(C2W[:3, 3:4])

    center, diagonal = get_center_and_diag(cam_centers)
    radius = diagonal * 1.1

    translate = -center

    return {"translate": translate, "radius": radius}


def geom_transform_points(points, transf_matrix):
    P, _ = points.shape
    ones = torch.ones(P, 1, dtype=points.dtype, device=points.device)
    points_hom = torch.cat([points, ones], dim=1)
    points_out = torch.matmul(points_hom, transf_matrix.unsqueeze(0))

    denom = points_out[..., 3:] + 0.0000001
    return (points_out[..., :3] / denom).squeeze(dim=0)


def getWorld2View(R, t):
    Rt = np.zeros((4, 4))
    Rt[:3, :3] = R.transpose()
    Rt[:3, 3] = t
    Rt[3, 3] = 1.0
    return np.float32(Rt)


def getWorld2View2(R, t, translate=np.array([.0, .0, .0]), scale=1.0):
    Rt = np.zeros((4, 4))
    Rt[:3, :3] = R.transpose()
    Rt[:3, 3] = t
    Rt[3, 3] = 1.0

    C2W = np.linalg.inv(Rt)
    cam_center = C2W[:3, 3]
    cam_center = (cam_center + translate) * scale
    C2W[:3, 3] = cam_center
    Rt = np.linalg.inv(C2W)
    return np.float32(Rt)


def getProjectionMatrix(znear, zfar, fovX, fovY):
    tanHalfFovY = math.tan((fovY / 2))
    tanHalfFovX = math.tan((fovX / 2))

    top = tanHalfFovY * znear
    bottom = -top
    right = tanHalfFovX * znear
    left = -right

    P = torch.zeros(4, 4)

    z_sign = 1.0

    P[0, 0] = 2.0 * znear / (right - left)
    P[1, 1] = 2.0 * znear / (top - bottom)
    P[0, 2] = (right + left) / (right - left)
    P[1, 2] = (top + bottom) / (top - bottom)
    P[3, 2] = z_sign
    P[2, 2] = z_sign * zfar / (zfar - znear)
    P[2, 3] = -(zfar * znear) / (zfar - znear)
    return P


def fov2focal(fov, pixels):
    return pixels / (2 * math.tan(fov / 2))


def focal2fov(focal, pixels):
    return 2 * math.atan(pixels / (2 * focal))<|MERGE_RESOLUTION|>--- conflicted
+++ resolved
@@ -47,10 +47,6 @@
 
 def fetch_ply(path):
     pcd = fetch_ply_without_rgb_normalization(path)
-<<<<<<< HEAD
-    pcd.colors = pcd.colors / 255.
-=======
->>>>>>> 9c980379
     return pcd
 
 
